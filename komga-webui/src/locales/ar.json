{
  "$vuetify": {
    "dataFooter": {
      "pageText": "{0}-{1} من {2}"
    },
    "dataTable": {
      "itemsPerPageText": "الصفوف لكل صفحة:",
      "sortBy": "مفروزة حسب"
    },
    "noDataText": "لا توجد بيانات متاحة"
  },
  "account_settings": {
    "account_settings": "إعدادات الحساب",
    "change_password": "تغيير كلمة السر"
  },
  "author_roles": {
    "colorist": "ملونين",
    "cover": "الغلاف",
    "editor": "المحررين",
    "inker": "محبرين",
    "letterer": "كاتب الحروف",
    "penciller": "رسامين",
    "writer": "الكتاب"
  },
  "bookreader": {
    "beginning_of_book": "أنت في بداية الكتاب.",
    "changing_reading_direction": "تغيير اتجاه القراءة إلى",
    "cycling_page_layout": "تخطيط دوري للصفحة",
    "cycling_scale": "تغيير حجم التحرير",
    "cycling_side_padding": "تغيير الحدود الجانبية",
    "end_of_book": "لقد وصلت إلى نهاية الكتاب.",
    "from_series_metadata": "من البيانات الوصفية للسلسلة",
    "move_next": "انقر أو اضغط على \"التالي\" مرة أخرى للانتقال إلى الكتاب التالي.",
    "move_next_exit": "انقر أو اضغط \"التالي\" مرة أخرى للخروج من القارئ.",
    "move_previous": "انقر أو اضغط على \"السابق\" مرة أخرى للانتقال إلى الكتاب السابق.",
    "paged_reader_layout": {
      "double": "صفحات مزدوجة",
      "double_no_cover": "صفحات مزدوجة (بدون غلاف)",
      "single": "صفحة منفردة"
    },
    "reader_settings": "إعدادات القارئ",
    "scale_type": {
      "continuous_original": "الأصلي",
      "continuous_width": "ملائمة العرض",
      "height": "ملائمة الطول",
      "original": "الأصلي",
      "screen": "شاشة",
      "width": "ملائمة العرض"
    },
    "settings": {
      "animate_page_transitions": "مؤثرات الانتقال بين الصفحات",
      "background_color": "لون الخلفية",
      "background_colors": {
        "black": "أسود",
        "white": "أبيض"
      },
      "display": "العرض",
      "general": "إعدادات عامة",
      "gestures": "الإيماءات",
      "page_layout": "تخطيط الصفحة",
      "paged": "خيارات القارئ المرقم",
      "reading_mode": "وضع القراءة",
      "scale_type": "نوع القياس",
      "side_padding": "المساحة الجانبية",
      "side_padding_none": "لا شيء",
      "webtoon": "خيارات قارئ الويبتون"
    },
    "shortcuts": {
      "close": "إغلاق",
      "cycle_page_layout": "دورة تخطيط الصفحة",
      "cycle_scale": "مقياس الدورة",
      "cycle_side_padding": "تغيير الحدود الجانبية",
      "first_page": "الصفحة الأولى",
      "last_page": "آخر صفحة",
      "left_to_right": "من اليسار إلى اليمين",
      "menus": "القوائم",
      "next_page": "الصفحة التالية",
      "previous_page": "الصفحة السابقة",
      "reader_navigation": "نقل القارئ",
      "right_to_left": "من اليمين الى اليسار",
      "settings": "إعدادات",
      "show_hide_help": "إظهار / إخفاء المساعدة",
      "show_hide_settings": "إظهار / إخفاء قائمة الإعدادات",
      "show_hide_thumbnails": "إظهار / إخفاء مستكشف الصور المصغرة",
      "show_hide_toolbars": "إظهار/إخفاء أشرطة الأدوات",
      "vertical": "عمودي",
      "webtoon": "ويبتون"
    }
  },
  "browse_book": {
    "comment": "تعليق",
    "download_file": "تحميل الملف",
    "file": "ملف",
    "format": "صيغة",
<<<<<<< HEAD
    "navigation_within_readlist": "التنقل ضمن قائمة القراءة: {name}",
=======
    "isbn": "ردمك",
    "navigation_within_readlist": "التنقل ضمن قائمة القراءة",
>>>>>>> 7c95fffc
    "read_book": "قراءة كتاب",
    "size": "حجم"
  },
  "browse_collection": {
    "edit_collection": "تحرير المجموعة",
    "edit_elements": "تحرير العناصر",
    "manual_ordering": "ترتيب يدوي"
  },
  "browse_readlist": {
    "edit_elements": "تحرير العناصر",
    "edit_readlist": "تحرير قائمة القراءة"
  },
  "browse_series": {
    "earliest_year_from_release_dates": "هذه هي السنة الأولى من تواريخ الإصدار لجميع الكتب في السلسلة",
    "series_no_summary": "هذه السلسلة لا تحتوي على ملخص ، لذلك اخترنا واحدًا لك!",
    "summary_from_book": "ملخص من الكتاب {number}:"
  },
  "collections_expansion_panel": {
    "manage_collection": "إدارة المجموعة",
    "title": "{name} مجموعة"
  },
  "common": {
    "all_libraries": "كل المكتبات",
    "books": "كتب",
    "books_n": "لا يوجد كتاب | 1 كتاب | {count} كتب",
    "cancel": "إلغاء",
    "close": "إغلاق",
    "collections": "ديوان كتب مصورة",
    "create": "خلق",
    "delete": "حذف",
    "download": "تحميل",
    "email": "البريد الإلكتروني",
    "filter_no_matches": "الفلتر النشط ليس له تطابق",
    "genre": "نوع",
    "go_to_library": "اذهب إلى المكتبة",
    "locale_name": "العربية",
    "locale_rtl": "true",
    "n_selected": "{count} مختار",
    "nothing_to_show": "لا شيء للعرض",
    "pages": "صفحة",
    "pages_n": "لا توجد صفحات | 1 صفحة | {count} صفحة",
    "password": "كلمة السر",
    "publisher": "الناشر",
    "read": "اقرأ",
    "readlists": "قوائم القراءة",
    "required": "مطلوب",
    "roles": "أدوار",
    "series": "سلسلة",
    "tags": "التصنيف",
    "use_filter_panel_to_change_filter": "استخدام لوحة الفلتر لتغيير فلتر نشط",
    "year": "سنة"
  },
  "dashboard": {
    "keep_reading": "مواصلة القراءة",
    "on_deck": "على السطح",
    "recently_added_books": "كتب مصورة مضافة مؤخرًا",
    "recently_added_series": "سلاسل أضيفت مؤخرا",
    "recently_updated_series": "سلاسل تم تحديثها مؤخرًا"
  },
  "dialog": {
    "add_to_collection": {
      "button_create": "خلق",
      "card_collection_subtitle": "لا توجد سلسلة | 1 سلسلة | {count} سلسلة",
      "dialog_title": "أضف إلى المجموعة",
      "field_search_create": "بحث أو إنشاء مجموعة",
      "field_search_create_error": "مجموعة بهذا الاسم موجودة مسبقاً",
      "label_no_matching_collection": "لا توجد مجموعة مطابقة"
    },
    "add_to_readlist": {
      "button_create": "خلق",
      "card_readlist_subtitle": "لا يوجد كتاب | 1 كتاب | {count} كتب",
      "dialog_title": "أضف إلى قائمة القراءة",
      "field_search_create": "البحث أو إنشاء قائمة القراءة",
      "field_search_create_error": "توجد قائمة قراءة بهذا الاسم",
      "label_no_matching_readlist": "لا توجد قائمة قراءة مطابقة"
    },
    "add_user": {
      "button_cancel": "إلغاء",
      "button_confirm": "إضافة",
      "dialog_title": "إضافة مستخدم",
      "field_email": "البريد الإلكتروني",
      "field_email_error": "يجب أن يكون عنوان بريد إلكتروني صالح",
      "field_password": "كلمة السر",
      "field_role_administrator": "مدير",
      "field_role_file_download": "تحميل الملف",
      "field_role_page_streaming": "تدفق الصفحة",
      "label_roles": "أدوار"
    },
    "delete_collection": {
      "button_cancel": "إلغاء",
      "button_confirm": "حذف",
      "confirm_delete": "نعم ، احذف المجموعة \"{name}\"",
      "dialog_title": "حذف المجموعة",
      "warning_html": "ستتم إزالة المجموعة <b>{name}</b>; من هذا الخادم. لن تتأثر الملفات. لا يمكن التراجع عن هذا . مواصله؟"
    },
    "delete_library": {
      "button_cancel": "إلغاء",
      "button_confirm": "حذف",
      "confirm_delete": "نعم ، احذف المكتبة \"{name}\"",
      "title": "حذف المكتبة",
      "warning_html": "ستتم إزالة المكتبة <b>{name}</b> من هذا الخادم. ملفات الوسائط الخاصة بك لن تتأثر. هذا لا يمكن التراجع عنه. مواصله؟"
    },
    "delete_readlist": {
      "button_cancel": "إلغاء",
      "button_confirm": "حذف",
      "confirm_delete": "نعم ، احذف قائمة القراءة \"{name}\"",
      "dialog_title": "حذف قائمة القراءة",
      "warning_html": "ستتم إزالة قائمة القراءة <b>{name}</b> من هذا الخادم. ملفات الوسائط الخاصة بك لن تتأثر. هذا لا يمكن التراجع عنه. مواصله؟"
    },
    "delete_user": {
      "button_cancel": "إلغاء",
      "button_confirm": "حذف",
      "confirm_delete": "نعم ، احذف المستخدم \"{name}\"",
      "dialog_title": "حذف المستخدم",
      "warning_html": "المستخدم <b>{name}</b> سيتم حذفه من هذا الخادم. هذا لا يمكن التراجع عنه. مواصله؟"
    },
    "edit_books": {
      "authors_notice_multiple_edit": "أنت تقوم بتحرير مؤلفين لكتب متعددة. سيؤدي هذا إلى تجاوز المؤلفين الحاليين لكل كتاب.",
      "button_cancel": "إلغاء",
      "button_confirm": "حفظ التغييرات",
      "dialog_title_multiple": "تحرير {count} كتاب | تحرير {count} كتاب",
      "dialog_title_single": "تحرير {book}",
      "field_isbn": "ردمك",
      "field_isbn_error": "يجب أن يكون رقم ردمك 13 صالحًا",
      "field_number": "رقم",
      "field_number_sort": "رقم الفرز",
      "field_number_sort_hint": "يمكنك استخدام الأرقام العشرية",
      "field_release_date": "تاريخ الاصدار",
      "field_release_date_error": "يجب أن يكون تاريخًا صالحًا بتنسيق YYYY-MM-DD",
      "field_summary": "ملخص",
      "field_tags": "التصنيف",
      "field_title": "العنوان",
      "tab_authors": "المؤلفون",
      "tab_general": "إعدادات عامة",
      "tab_tags": "التصنيف",
      "tags_notice_multiple_edit": "أنت تقوم بتحرير العلامات لكتب متعددة. سيؤدي هذا إلى تجاوز العلامات الموجودة لكل كتاب."
    },
    "edit_collection": {
      "button_cancel": "إلغاء",
      "button_confirm": "حفظ التغييرات",
      "dialog_title": "تحرير المجموعة",
      "field_manual_ordering": "ترتيب يدوي",
      "label_ordering": "بشكل افتراضي ، سيتم ترتيب السلسلة في المجموعة حسب الاسم. يمكنك تمكين الطلب اليدوي لتحديد طلبك."
    },
    "edit_library": {
      "button_browse": "تصفّح",
      "button_cancel": "إلغاء",
      "button_confirm_add": "إضافة",
      "button_confirm_edit": "تعديل",
      "dialog_title_add": "إضافة مكتبة",
      "dialot_title_edit": "تحرير المكتبة",
      "field_import_barcode_isbn": "الباركود ردمك",
      "field_import_comicinfo_book": "البيانات الوصفية للكتاب",
      "field_import_comicinfo_collections": "المجموعات",
      "field_import_comicinfo_readlists": "قوائم القراءة",
      "field_import_comicinfo_series": "سلسلة البيانات الوصفية",
      "field_import_epub_book": "البيانات الوصفية للكتاب",
      "field_import_epub_series": "سلسلة البيانات الوصفية",
      "field_import_local_artwork": "الأعمال الفنية المحلية",
      "field_name": "الاسم",
      "field_root_folder": "المجلد الرئيسي",
      "field_scanner_deep_scan": "تفحص بعمق",
      "field_scanner_force_directory_modified_time": "فرض وقت تعديل الدليل",
      "file_browser_dialog_button_confirm": "إختيار",
      "file_browser_dialog_title": "المجلد الجذر للمكتبة",
      "label_import_barcode_isbn": "استيراد رقم ردمك داخل الباركود",
      "label_import_comicinfo": "استيراد البيانات الوصفية لـ CBR/CBZ التي تحتوي على ملف ComicInfo.xml",
      "label_import_epub": "استيراد البيانات الوصفية من ملفات EPUB",
      "label_import_local": "استيراد أصول الوسائط المحلية",
      "label_scanner": "الماسح الضوئي",
      "tab_general": "إعدادات عامة",
      "tab_options": "الخيارات"
    },
    "edit_readlist": {
      "button_cancel": "إلغاء",
      "button_confirm": "حفظ التغييرات",
      "dialog_title": "تحرير قائمة القراءة",
      "field_name": "الاسم"
    },
    "edit_series": {
      "button_cancel": "إلغاء",
      "button_confirm": "حفظ التغييرات",
      "dialog_title_multiple": "تحرير {count} سلسلة | تحرير {count} سلسلة",
      "dialog_title_single": "تحرير {series}",
      "field_age_rating": "التصنيف العمري",
      "field_age_rating_error": "يجب أن يكون التصنيف العمري 0 أو أكثر",
      "field_genres": "الأنواع",
      "field_language": "اللغة",
      "field_publisher": "الناشر",
      "field_reading_direction": "اتجاه القراءة",
      "field_sort_title": "فرز العنوان",
      "field_status": "حالة",
      "field_summary": "ملخص",
      "field_tags": "التصنيف",
      "field_title": "العنوان",
      "mixed": "مختلط",
      "tab_general": "إعدادات عامة",
      "tab_tags": "التصنيف",
      "tags_notice_multiple_edit": "أنت تقوم بتحرير العلامات لسلسلة متعددة. سيؤدي هذا إلى تجاوز العلامات الموجودة في كل سلسلة."
    },
    "edit_user": {
      "button_cancel": "إلغاء",
      "button_confirm": "حفظ التغييرات",
      "dialog_title": "تحرير المستخدم",
      "label_roles_for": "أدوار ل {name}"
    },
    "edit_user_shared_libraries": {
      "button_cancel": "إلغاء",
      "button_confirm": "حفظ التغييرات",
      "dialog_title": "تحرير المكتبات المشتركة",
      "field_all_libraries": "كل المكتبات",
      "label_shared_with": "مشترك مع {name}"
    },
    "file_browser": {
      "button_cancel": "إلغاء",
      "button_confirm_default": "إختيار",
      "dialog_title_default": "متصفح الملفات",
      "parent_directory": "مستوى أعلى"
    },
    "password_change": {
      "button_cancel": "إلغاء",
      "button_confirm": "تغيير كلمة السر",
      "dialog_title": "تغيير كلمة السر",
      "field_new_password": "كلمة سر جديدة",
      "field_new_password_error": "مطلوب كلمة سر جديدة.",
      "field_repeat_password": "كرر كلمة السر الجديدة",
      "field_repeat_password_error": "يجب أن تكون كلمات السر متطابقة."
    },
    "server_stop": {
      "button_cancel": "إلغاء",
      "button_confirm": "إيقاف",
      "confirmation_message": "هل أنت متأكد أنك تريد إيقاف Komga؟",
      "dialog_title": "إيقاف الخادم"
    },
    "shortcut_help": {
      "label_description": "الوصف",
      "label_key": "مفتاح"
    }
  },
  "enums": {
    "media_status": {
      "ERROR": "خطأ",
      "OUTDATED": "قديمه",
      "READY": "مستعد",
      "UNKNOWN": "غير معروف",
      "UNSUPPORTED": "غير مدعوم"
    },
    "reading_direction": {
      "LEFT_TO_RIGHT": "من اليسار إلى اليمين",
      "RIGHT_TO_LEFT": "من اليمين الى اليسار",
      "VERTICAL": "عمودي",
      "WEBTOON": "ويبتون"
    },
    "series_status": {
      "ABANDONED": "مهجور",
      "ENDED": "مكتمل",
      "HIATUS": "متوقف",
      "ONGOING": "مستمر"
    }
  },
  "error_codes": {
    "ERR_1000": "تعذر الوصول إلى الملف أثناء التحليل",
    "ERR_1001": "نوع الوسائط غير مدعوم",
    "ERR_1002": "لا يتم دعم أرشيفات RAR المشفرة",
    "ERR_1003": "أرشيفات RAR الصلبة غير مدعومة",
    "ERR_1004": "أرشيفات RAR متعددة المجلدات غير مدعومة",
    "ERR_1005": "خطأ غير معروف أثناء تحليل الكتاب",
    "ERR_1006": "لا يحتوي الكتاب على أي صفحة",
    "ERR_1007": "تعذر تحليل بعض الإدخالات",
    "ERR_1008": "خطأ غير معروف أثناء الحصول على إدخالات الكتاب"
  },
  "filter": {
    "age_rating": "التصنيف العمري",
    "age_rating_none": "لا شيء",
    "genre": "نوع",
    "language": "اللغة",
    "library": "المكتبة",
    "publisher": "الناشر",
    "release_date": "تاريخ الاصدار",
    "status": "حالة",
    "tag": "التصنيف",
    "unread": "غير مقروء"
  },
  "filter_drawer": {
    "filter": "منقي",
    "sort": "فرز"
  },
  "home": {
    "theme": "السمة",
    "translation": "ترجمة"
  },
  "library_navigation": {
    "browse": "تصفّح",
    "collections": "المجموعات",
    "readlists": "قوائم القراءة"
  },
  "login": {
    "create_user_account": "إنشاء حساب مستخدم",
    "login": "تسجيل الدخول",
    "unclaimed_html": "خادم Komga هذا غير نشط بعد ، فأنت بحاجة إلى إنشاء حساب مستخدم لتتمكن من الوصول إليه.اختربريد إلكتروني وكلمة مرور وانقر على إنشاء حساب مستخدم."
  },
  "media_analysis": {
    "comment": "تعليق",
    "media_analysis": "تحليل الوسائط",
    "media_type": "نوع الوسائط",
    "name": "الاسم",
    "size": "الحجم",
    "status": "حالة",
    "url": "رابط"
  },
  "menu": {
    "add_to_collection": "أضف إلى المجموعة",
    "add_to_readlist": "أضف إلى قائمة القراءة",
    "analyze": "تحليل",
    "delete": "حذف",
    "download_series": "تحميل سلسلة",
    "edit": "تعديل",
    "edit_metadata": "تحرير البيانات الوصفية",
    "mark_read": "تحديد كمقروء",
    "mark_unread": "تحديد كغير مقروء",
    "refresh_metadata": "تحديث البيانات الوصفية",
    "scan_library_files": "فحص ملفات المكتبة"
  },
  "navigation": {
    "home": "الصفحة الرئيسية",
    "libraries": "المكتبات",
    "logout": "تسجيل الخروج"
  },
  "page_not_found": {
    "go_back_to_home_page": "العودة إلى الصفحة الرئيسية",
    "page_does_not_exist": "الصفحة التي تبحث عنها غير موجودة.",
    "page_not_found": "الصفحة غير موجودة"
  },
  "read_more": {
    "less": "أقرأ أقل",
    "more": "اقرأ أكثر"
  },
  "readlists_expansion_panel": {
    "manage_readlist": "إدارة قائمة القراءة",
    "title": "{name} قائمة القراءة"
  },
  "search": {
    "no_results": "لم يعرض البحث أية نتائج",
    "search": "بحث",
    "search_for_something_else": "حاول البحث عن شيء آخر",
    "search_results_for": "نتائج البحث عن \"{name}\""
  },
  "searchbox": {
    "no_results": "لاتوجد نتائج",
    "search_all": "بحث كل…"
  },
  "server": {
    "server_management": {
      "button_shutdown": "إيقاف التشغيل",
      "section_title": "إدارة الخادم"
    },
    "tab_title": "خادم"
  },
  "server_settings": {
    "server_settings": "اعدادات الخادم"
  },
  "settings_user": {
    "edit_shared_libraries": "تحرير المكتبات المشتركة",
    "edit_user": "تحرير المستخدم",
    "role_administrator": "مدير",
    "role_user": "مستخدم"
  },
  "sort": {
    "date_added": "تاريخ الاضافة",
    "date_updated": "تاريخ تحديث",
    "file_name": "اسم الملف",
    "file_size": "حجم الملف",
    "folder_name": "اسم المجلد",
    "name": "الاسم",
    "number": "رقم",
    "release_date": "تاريخ الاصدار"
  },
  "theme": {
    "dark": "قاتم",
    "light": "فاتح",
    "system": "نظام"
  },
  "user_roles": {
    "ADMIN": "مدير",
    "FILE_DOWNLOAD": "تحميل الملف",
    "PAGE_STREAMING": "صفحات البث",
    "USER": "مستخدم"
  },
  "users": {
    "users": "المستخدمين"
  },
  "welcome": {
    "add_library": "إضافة مكتبة",
    "no_libraries_yet": "لم يتم إضافة مكتبات بعد!",
    "welcome_message": "مرحبا بكم في Komga"
  }
}<|MERGE_RESOLUTION|>--- conflicted
+++ resolved
@@ -92,12 +92,8 @@
     "download_file": "تحميل الملف",
     "file": "ملف",
     "format": "صيغة",
-<<<<<<< HEAD
+    "isbn": "ردمك",
     "navigation_within_readlist": "التنقل ضمن قائمة القراءة: {name}",
-=======
-    "isbn": "ردمك",
-    "navigation_within_readlist": "التنقل ضمن قائمة القراءة",
->>>>>>> 7c95fffc
     "read_book": "قراءة كتاب",
     "size": "حجم"
   },
